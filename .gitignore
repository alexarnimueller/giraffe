--- conflicted
+++ resolved
@@ -1,10 +1,7 @@
 sHPC/
 models/
 logs/
-<<<<<<< HEAD
-=======
 output/
->>>>>>> 01fbe606
 
 # Byte-compiled / optimized / DLL files
 __pycache__/
